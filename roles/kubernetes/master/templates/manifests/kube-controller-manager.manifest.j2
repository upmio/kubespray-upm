apiVersion: v1
kind: Pod
metadata:
  name: kube-controller-manager
  namespace: kube-system
spec:
  hostNetwork: true
  containers:
  - name: kube-controller-manager
    image: {{ hyperkube_image_repo }}:{{ hyperkube_image_tag }}
    command:
    - /hyperkube
    - controller-manager
    - --master={{ kube_apiserver_endpoint }}
    - --leader-elect=true
    - --service-account-private-key-file={{ kube_cert_dir }}/apiserver-key.pem
    - --root-ca-file={{ kube_cert_dir }}/ca.pem
    - --enable-hostpath-provisioner={{ kube_hostpath_dynamic_provisioner }}
    - --v={{ kube_log_level | default('2') }}
{% if cloud_provider is defined and cloud_provider == "openstack" %}
    - --cloud-provider=openstack
    - --cloud-config={{ kube_config_dir }}/cloud_config
<<<<<<< HEAD
{% elif cloud_provider is defined and cloud_provider == "aws" %}
    - --cloud-provider={{cloud_provider}}
=======
>>>>>>> 439a2e26
{% endif %}
    livenessProbe:
      httpGet:
        host: 127.0.0.1
        path: /healthz
        port: 10252
      initialDelaySeconds: 30
      timeoutSeconds: 10
    volumeMounts:
    - mountPath: {{ kube_cert_dir }}
      name: ssl-certs-kubernetes
      readOnly: true
{% if cloud_provider is defined and cloud_provider == "openstack" %}
    - mountPath: {{ kube_config_dir }}/cloud_config
      name: cloudconfig
      readOnly: true
{% endif %}
  volumes:
  - hostPath:
      path: {{ kube_cert_dir }}
    name: ssl-certs-kubernetes
{% if cloud_provider is defined and cloud_provider == "openstack" %}
  - hostPath:
      path: {{ kube_config_dir }}/cloud_config
    name: cloudconfig
{% endif %}<|MERGE_RESOLUTION|>--- conflicted
+++ resolved
@@ -18,13 +18,10 @@
     - --enable-hostpath-provisioner={{ kube_hostpath_dynamic_provisioner }}
     - --v={{ kube_log_level | default('2') }}
 {% if cloud_provider is defined and cloud_provider == "openstack" %}
-    - --cloud-provider=openstack
+    - --cloud-provider={{cloud_provider}}
     - --cloud-config={{ kube_config_dir }}/cloud_config
-<<<<<<< HEAD
 {% elif cloud_provider is defined and cloud_provider == "aws" %}
     - --cloud-provider={{cloud_provider}}
-=======
->>>>>>> 439a2e26
 {% endif %}
     livenessProbe:
       httpGet:
